--- conflicted
+++ resolved
@@ -82,42 +82,20 @@
 endif()
 
 # mbedtls - TLS protocol implementation
-<<<<<<< HEAD
-afr_glob_src(mbedtls_src DIRECTORY "${AFR_3RDPARTY_DIR}/mbedtls" RECURSE)
-# Build to static library to save some time.
-add_library(
-    afr_3rdparty_mbedtls STATIC EXCLUDE_FROM_ALL
-    ${mbedtls_src}
-    "${AFR_MODULES_ABSTRACTIONS_DIR}/pkcs11_implementation/mbedtls/threading_alt.h"
-)
-target_include_directories(
-    afr_3rdparty_mbedtls
-    PUBLIC
-        "${AFR_3RDPARTY_DIR}/mbedtls/include"
-        "${AFR_3RDPARTY_DIR}/mbedtls/include/mbedtls"
-        "${AFR_MODULES_ABSTRACTIONS_DIR}/pkcs11_implementation/mbedtls"
-)
-target_link_libraries(
-    afr_3rdparty_mbedtls
-    PRIVATE AFR::kernel
-)
-add_library(3rdparty::mbedtls ALIAS afr_3rdparty_mbedtls)
-
-=======
 if(EXISTS "${AFR_3RDPARTY_DIR}/mbedtls")
     afr_glob_src(mbedtls_src DIRECTORY "${AFR_3RDPARTY_DIR}/mbedtls" RECURSE)
     # Build to static library to save some time.
     add_library(
         afr_3rdparty_mbedtls STATIC EXCLUDE_FROM_ALL
         ${mbedtls_src}
-        "${AFR_MODULES_ABSTRACTIONS_DIR}/pkcs11/mbedtls/threading_alt.h"
+        "${AFR_MODULES_ABSTRACTIONS_DIR}/pkcs11_implementation/mbedtls/threading_alt.h"
     )
     target_include_directories(
         afr_3rdparty_mbedtls
         PUBLIC
             "${AFR_3RDPARTY_DIR}/mbedtls/include"
             "${AFR_3RDPARTY_DIR}/mbedtls/include/mbedtls"
-            "${AFR_MODULES_ABSTRACTIONS_DIR}/pkcs11/mbedtls"
+            "${AFR_MODULES_ABSTRACTIONS_DIR}/pkcs11_implementation/mbedtls"
     )
     target_link_libraries(
         afr_3rdparty_mbedtls
@@ -125,7 +103,6 @@
     )
     add_library(3rdparty::mbedtls ALIAS afr_3rdparty_mbedtls)
 endif()
->>>>>>> ceb0f98f
 
 # pkcs11 standard header
 if(EXISTS "${AFR_3RDPARTY_DIR}/pkcs11")
